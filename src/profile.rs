// Copyright (C) 2023-2024 Vladislav Nepogodin
//
// This program is free software; you can redistribute it and/or modify
// it under the terms of the GNU General Public License as published by
// the Free Software Foundation; either version 2 of the License, or
// (at your option) any later version.
//
// This program is distributed in the hope that it will be useful,
// but WITHOUT ANY WARRANTY; without even the implied warranty of
// MERCHANTABILITY or FITNESS FOR A PARTICULAR PURPOSE.  See the
// GNU General Public License for more details.
//
// You should have received a copy of the GNU General Public License along
// with this program; if not, write to the Free Software Foundation, Inc.,
// 51 Franklin Street, Fifth Floor, Boston, MA 02110-1301 USA.

use crate::fl;
use anyhow::Result;
use comfy_table::modifiers::UTF8_ROUND_CORNERS;
use comfy_table::presets::UTF8_FULL;
use comfy_table::*;
use std::fs;

#[derive(Debug, Default, Clone, PartialEq)]
pub struct HardwareID {
    pub class_ids: Vec<String>,
    pub vendor_ids: Vec<String>,
    pub device_ids: Vec<String>,
    pub blacklisted_class_ids: Vec<String>,
    pub blacklisted_vendor_ids: Vec<String>,
    pub blacklisted_device_ids: Vec<String>,
}

#[derive(Debug, Clone)]
pub struct Profile {
    pub is_nonfree: bool,

    pub is_ai_sdk: bool,

    pub prof_path: String,
    pub name: String,
    pub desc: String,
    pub priority: i32,
    pub packages: String,
    pub post_install: String,
    pub post_remove: String,
    pub device_name_pattern: Option<String>,

    pub hwd_ids: Vec<HardwareID>,
}

impl Default for Profile {
    fn default() -> Self {
        Self::new()
    }
}

impl Profile {
    pub fn new() -> Self {
<<<<<<< HEAD
        Self {
            is_nonfree: false,
            is_ai_sdk: false,
            prof_path: "".to_owned(),
            name: "".to_owned(),
            desc: "".to_owned(),
            packages: "".to_owned(),
            post_install: "".to_owned(),
            post_remove: "".to_owned(),
            priority: 0,
            hwd_ids: Vec::from([Default::default()]),
            device_name_pattern: None,
        }
=======
        Self { hwd_ids: vec![Default::default()], ..Default::default() }
>>>>>>> 2b3eedcb
    }
}

pub fn parse_profiles(file_path: &str) -> Result<Vec<Profile>> {
    let mut profiles = vec![];
    let file_content = fs::read_to_string(file_path)?;
    let toml_table = file_content.parse::<toml::Table>()?;

    for (key, value) in toml_table.iter() {
        if !value.is_table() {
            continue;
        }
        let value_table = value.as_table().unwrap();

        let toplevel_profile = parse_profile(value_table, key);
        if toplevel_profile.is_err() {
            continue;
        }

        for (nested_key, nested_value) in value_table.iter() {
            if !nested_value.is_table() {
                continue;
            }
            let nested_profile_name = format!("{}.{}", key, nested_key);
            let mut nested_value_table = nested_value.as_table().unwrap().clone();
            merge_table_left(&mut nested_value_table, value_table);
            let nested_profile = parse_profile(&nested_value_table, &nested_profile_name);
            if nested_profile.is_err() {
                continue;
            }
            let mut nested_profile = nested_profile?;
            file_path.clone_into(&mut nested_profile.prof_path);
            profiles.push(nested_profile);
        }
        let mut toplevel_profile = toplevel_profile?;
        file_path.clone_into(&mut toplevel_profile.prof_path);
        profiles.push(toplevel_profile);
    }

    Ok(profiles)
}

pub fn get_invalid_profiles(file_path: &str) -> Result<Vec<String>> {
    let mut invalid_profile_list = vec![];
    let file_content = fs::read_to_string(file_path)?;
    let toml_table = file_content.parse::<toml::Table>()?;

    for (key, value) in toml_table.iter() {
        if !value.is_table() {
            continue;
        }
        let value_table = value.as_table().unwrap();

        let toplevel_profile = parse_profile(value_table, key);
        if toplevel_profile.is_err() {
            invalid_profile_list.push(key.to_owned());
            continue;
        }

        for (nested_key, nested_value) in value_table.iter() {
            if !nested_value.is_table() {
                continue;
            }
            let nested_profile_name = format!("{}.{}", key, nested_key);
            let mut nested_value_table = nested_value.as_table().unwrap().clone();
            merge_table_left(&mut nested_value_table, value_table);
            let nested_profile = parse_profile(&nested_value_table, &nested_profile_name);
            if nested_profile.is_ok() {
                continue;
            }
            invalid_profile_list.push(nested_profile_name);
        }
    }

    Ok(invalid_profile_list)
}

fn parse_profile(node: &toml::Table, profile_name: &str) -> Result<Profile> {
    let mut profile = Profile {
<<<<<<< HEAD
        is_nonfree: node.get("nonfree").and_then(|x| x.as_bool()).unwrap_or(false).to_owned(),
        is_ai_sdk: node.get("ai_sdk").and_then(|x| x.as_bool()).unwrap_or(false).to_owned(),
=======
        is_nonfree: node.get("nonfree").and_then(|x| x.as_bool()).unwrap_or(false),
>>>>>>> 2b3eedcb
        prof_path: "".to_owned(),
        name: profile_name.to_owned(),
        packages: node.get("packages").and_then(|x| x.as_str()).unwrap_or("").to_owned(),
        post_install: node.get("post_install").and_then(|x| x.as_str()).unwrap_or("").to_owned(),
        post_remove: node.get("post_remove").and_then(|x| x.as_str()).unwrap_or("").to_owned(),
        desc: node.get("desc").and_then(|x| x.as_str()).unwrap_or("").to_owned(),
        priority: node.get("priority").and_then(|x| x.as_integer()).unwrap_or(0) as i32,
        hwd_ids: vec![Default::default()],
        device_name_pattern: node
            .get("device_name_pattern")
            .and_then(|x| x.as_str().map(str::to_string)),
    };

    let conf_devids = node.get("device_ids").and_then(|x| x.as_str()).unwrap_or("");
    let conf_vendorids = node.get("vendor_ids").and_then(|x| x.as_str()).unwrap_or("");
    let conf_classids = node.get("class_ids").and_then(|x| x.as_str()).unwrap_or("");

    // Read ids in extern file
    let devids_val = if !conf_devids.is_empty() && conf_devids.as_bytes()[0] == b'>' {
        parse_ids_file(&conf_devids[1..])?
    } else {
        conf_devids.to_owned()
    };

    // Add new HardwareIDs group to vector if vector is not empty
    if !profile.hwd_ids.last().unwrap().device_ids.is_empty() {
        profile.hwd_ids.push(Default::default());
    }
    profile.hwd_ids.last_mut().unwrap().device_ids =
        devids_val.split(' ').filter(|x| !x.is_empty()).map(|x| x.to_owned()).collect::<Vec<_>>();
    if !profile.hwd_ids.last().unwrap().class_ids.is_empty() {
        profile.hwd_ids.push(Default::default());
    }
    profile.hwd_ids.last_mut().unwrap().class_ids = conf_classids
        .split(' ')
        .filter(|x| !x.is_empty())
        .map(|x| x.to_owned())
        .collect::<Vec<_>>();

    if !conf_vendorids.is_empty() {
        // Add new HardwareIDs group to vector if vector is not empty
        if !profile.hwd_ids.last().unwrap().vendor_ids.is_empty() {
            profile.hwd_ids.push(Default::default());
        }
        profile.hwd_ids.last_mut().unwrap().vendor_ids = conf_vendorids
            .split(' ')
            .filter(|x| !x.is_empty())
            .map(|x| x.to_owned())
            .collect::<Vec<_>>();
    }

    let append_star = |vec: &mut Vec<_>| {
        if vec.is_empty() {
            vec.push("*".to_string());
        }
    };

    // Append * to all empty vectors
    for hwd_id in profile.hwd_ids.iter_mut() {
        append_star(&mut hwd_id.class_ids);
        append_star(&mut hwd_id.vendor_ids);
        append_star(&mut hwd_id.device_ids);
    }
    Ok(profile)
}

fn parse_ids_file(file_path: &str) -> Result<String> {
    use std::fmt::Write;

    let file_content = fs::read_to_string(file_path)?;
    let parsed_ids = file_content
        .lines()
        .filter(|x| !x.trim().is_empty() && x.trim().as_bytes()[0] != b'#')
        .fold(String::new(), |mut output, x| {
            let _ = write!(output, " {}", x.trim());
            output
        });

    Ok(parsed_ids.split_ascii_whitespace().collect::<Vec<_>>().join(" "))
}

fn merge_table_left(lhs: &mut toml::Table, rhs: &toml::Table) {
    for (rhs_key, rhs_val) in rhs {
        // rhs key not found in lhs - direct move
        if lhs.get(rhs_key).is_none() {
            lhs.insert(rhs_key.to_string(), rhs_val.clone());
        }
    }
}

pub fn write_profile_to_file(file_path: &str, profile: &Profile) -> bool {
    let mut table = toml::Table::new();
    table.insert("nonfree".to_owned(), profile.is_nonfree.into());
    table.insert("ai_sdk".to_owned(), profile.is_ai_sdk.into());
    table.insert("desc".to_owned(), profile.desc.clone().into());
    table.insert("packages".to_owned(), profile.packages.clone().into());
    table.insert("priority".to_owned(), profile.priority.into());

    if !profile.post_install.is_empty() {
        table.insert("post_install".to_owned(), profile.post_install.clone().into());
    }
    if !profile.post_remove.is_empty() {
        table.insert("post_remove".to_owned(), profile.post_remove.clone().into());
    }
    if let Some(dev_name_pattern) = &profile.device_name_pattern {
        table.insert("device_name_pattern".to_owned(), dev_name_pattern.clone().into());
    }

    let last_hwd_id = profile.hwd_ids.last().unwrap();

    let device_ids = &last_hwd_id.device_ids;
    let vendor_ids = &last_hwd_id.vendor_ids;
    let class_ids = &last_hwd_id.class_ids;
    table.insert("device_ids".to_owned(), device_ids.join(" ").into());
    table.insert("vendor_ids".to_owned(), vendor_ids.join(" ").into());
    table.insert("class_ids".to_owned(), class_ids.join(" ").into());

    let toml_string = format!("[{}]\n{}", profile.name, toml::to_string(&table).unwrap());
    fs::write(file_path, toml_string).is_ok()
}

pub fn print_profile_details(profile: &Profile) {
    let mut class_ids = String::new();
    let mut vendor_ids = String::new();
    for hwd_id in profile.hwd_ids.iter() {
        vendor_ids.push_str(&hwd_id.vendor_ids.join(" "));
        class_ids.push_str(&hwd_id.class_ids.join(" "));
    }

    let desc_formatted = if profile.desc.is_empty() { "-" } else { &profile.desc };

    let mut table = Table::new();
    table
        .load_preset(UTF8_FULL)
        .apply_modifier(UTF8_ROUND_CORNERS)
        .set_content_arrangement(ContentArrangement::Dynamic)
        .add_row(vec![&fl!("name-header"), &profile.name])
        .add_row(vec![&fl!("desc-header"), desc_formatted])
        .add_row(vec![&fl!("priority-header"), &profile.priority.to_string()])
        .add_row(vec![&fl!("nonfree-header"), &profile.is_nonfree.to_string()])
        .add_row(vec![&fl!("classids-header"), &class_ids])
        .add_row(vec![&fl!("vendorids-header"), &vendor_ids]);

    println!("{table}\n");
}

#[cfg(test)]
mod tests {
    use crate::profile::{parse_profiles, HardwareID};

    #[test]
    fn graphics_profiles_correct() {
        let prof_path = "graphic_drivers-profiles-test.toml";
        let parsed_profiles = parse_profiles(prof_path);
        assert!(parsed_profiles.is_ok());

        let hwd_ids = vec![HardwareID {
            class_ids: vec!["0300".to_owned(), "0380".to_owned(), "0302".to_owned()],
            vendor_ids: vec!["10de".to_owned()],
            device_ids: vec!["*".to_owned()],
            blacklisted_class_ids: vec![],
            blacklisted_vendor_ids: vec![],
            blacklisted_device_ids: vec![],
        }];

        let parsed_profiles = parsed_profiles.unwrap();
        assert!(parsed_profiles[0].is_nonfree);
        assert_eq!(parsed_profiles[0].prof_path, prof_path);
        assert_eq!(parsed_profiles[0].name, "nvidia-dkms.40xxcards");
        assert_eq!(
            parsed_profiles[0].desc,
            "Closed source NVIDIA drivers(40xx series) for Linux (Latest)"
        );
        assert_eq!(parsed_profiles[0].priority, 9);
        assert_eq!(
            parsed_profiles[0].packages,
            "nvidia-utils egl-wayland nvidia-settings opencl-nvidia lib32-opencl-nvidia \
             lib32-nvidia-utils libva-nvidia-driver vulkan-icd-loader lib32-vulkan-icd-loader"
        );
        assert_eq!(parsed_profiles[0].device_name_pattern, Some("(AD)\\w+".to_owned()));
        assert_eq!(parsed_profiles[0].hwd_ids, hwd_ids);
        assert!(!parsed_profiles[0].post_install.is_empty());
        assert!(!parsed_profiles[0].post_remove.is_empty());

        assert!(parsed_profiles[1].is_nonfree);
        assert_eq!(parsed_profiles[1].prof_path, prof_path);
        assert_eq!(parsed_profiles[1].name, "nvidia-dkms");
        assert_eq!(parsed_profiles[1].priority, 8);
        assert_eq!(
            parsed_profiles[1].packages,
            "nvidia-utils egl-wayland nvidia-settings opencl-nvidia lib32-opencl-nvidia \
             lib32-nvidia-utils libva-nvidia-driver vulkan-icd-loader lib32-vulkan-icd-loader"
        );
        assert_eq!(parsed_profiles[1].device_name_pattern, None);
        assert_eq!(parsed_profiles[1].hwd_ids, hwd_ids);
        assert!(!parsed_profiles[1].post_install.is_empty());
        assert!(!parsed_profiles[1].post_remove.is_empty());
    }
}<|MERGE_RESOLUTION|>--- conflicted
+++ resolved
@@ -57,23 +57,7 @@
 
 impl Profile {
     pub fn new() -> Self {
-<<<<<<< HEAD
-        Self {
-            is_nonfree: false,
-            is_ai_sdk: false,
-            prof_path: "".to_owned(),
-            name: "".to_owned(),
-            desc: "".to_owned(),
-            packages: "".to_owned(),
-            post_install: "".to_owned(),
-            post_remove: "".to_owned(),
-            priority: 0,
-            hwd_ids: Vec::from([Default::default()]),
-            device_name_pattern: None,
-        }
-=======
         Self { hwd_ids: vec![Default::default()], ..Default::default() }
->>>>>>> 2b3eedcb
     }
 }
 
@@ -153,12 +137,8 @@
 
 fn parse_profile(node: &toml::Table, profile_name: &str) -> Result<Profile> {
     let mut profile = Profile {
-<<<<<<< HEAD
-        is_nonfree: node.get("nonfree").and_then(|x| x.as_bool()).unwrap_or(false).to_owned(),
-        is_ai_sdk: node.get("ai_sdk").and_then(|x| x.as_bool()).unwrap_or(false).to_owned(),
-=======
         is_nonfree: node.get("nonfree").and_then(|x| x.as_bool()).unwrap_or(false),
->>>>>>> 2b3eedcb
+        is_ai_sdk: node.get("ai_sdk").and_then(|x| x.as_bool()).unwrap_or(false),
         prof_path: "".to_owned(),
         name: profile_name.to_owned(),
         packages: node.get("packages").and_then(|x| x.as_str()).unwrap_or("").to_owned(),
